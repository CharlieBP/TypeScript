--- conflicted
+++ resolved
@@ -1,18 +1,14 @@
-=== tests/cases/compiler/indexer3.ts ===
-var dateMap: { [x: string]: Date; } = {}
->dateMap : { [x: string]: Date; }
->x : string
->Date : Date
-<<<<<<< HEAD
->{} : { [x: string]: Date; }
-=======
->{} : {}
->>>>>>> 906ce18b
-
-var r: Date = dateMap["hello"] // result type includes indexer using BCT
->r : Date
->Date : Date
->dateMap["hello"] : Date
->dateMap : { [x: string]: Date; }
->"hello" : string
-
+=== tests/cases/compiler/indexer3.ts ===
+var dateMap: { [x: string]: Date; } = {}
+>dateMap : { [x: string]: Date; }
+>x : string
+>Date : Date
+>{} : {}
+
+var r: Date = dateMap["hello"] // result type includes indexer using BCT
+>r : Date
+>Date : Date
+>dateMap["hello"] : Date
+>dateMap : { [x: string]: Date; }
+>"hello" : string
+