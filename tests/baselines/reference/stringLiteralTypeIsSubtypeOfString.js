--- conflicted
+++ resolved
@@ -1,4 +1,4 @@
-//// [stringLiteralTypeIsSubtypeOfString.ts]
+//// [stringLiteralTypeIsSubtypeOfString.ts]
 // string literal types are subtypes of string, any
 
 // ok
@@ -98,128 +98,112 @@
 
 function f16<T extends String, U extends T>(x: 'a');
 function f16<T extends String, U extends T>(x: U);
-function f16<T extends String, U extends T>(x: any) { }
-
-//// [stringLiteralTypeIsSubtypeOfString.js]
-// string literal types are subtypes of string, any
-function f1(x) {
-}
-function f2(x) {
-}
-function f3(x) {
-}
-function f4(x) {
-}
-function f5(x) {
-}
-function f6(x) {
-}
-function f7(x) {
-}
-function f8(x) {
-}
-function f9(x) {
-}
-var C = (function () {
-    function C() {
-    }
-    C.prototype.toString = function () {
-        return null;
-    };
-    C.prototype.charAt = function (pos) {
-        return null;
-    };
-    C.prototype.charCodeAt = function (index) {
-        return null;
-    };
-    C.prototype.concat = function () {
-        var strings = [];
-        for (var _i = 0; _i < arguments.length; _i++) {
-            strings[_i - 0] = arguments[_i];
-        }
-        return null;
-    };
-<<<<<<< HEAD
-    C.prototype.indexOf = function (searchString, position) {
-        return null;
-    };
-    C.prototype.lastIndexOf = function (searchString, position) {
-        return null;
-    };
-    C.prototype.localeCompare = function (that) {
-        return null;
-    };
-    C.prototype.match = function (regexp) {
-        return null;
-    };
-    C.prototype.replace = function (searchValue, replaceValue) {
-        return null;
-    };
-    C.prototype.search = function (regexp) {
-        return null;
-    };
-    C.prototype.slice = function (start, end) {
-        return null;
-    };
-    C.prototype.split = function (separator, limit) {
-        return null;
-    };
-    C.prototype.substring = function (start, end) {
-        return null;
-    };
-    C.prototype.toLowerCase = function () {
-        return null;
-    };
-    C.prototype.toLocaleLowerCase = function () {
-        return null;
-    };
-    C.prototype.toUpperCase = function () {
-        return null;
-    };
-    C.prototype.toLocaleUpperCase = function () {
-        return null;
-    };
-    C.prototype.trim = function () {
-        return null;
-    };
-    C.prototype.substr = function (from, length) {
-        return null;
-    };
-=======
-    C.prototype.indexOf = function (searchString, position) { return null; };
-    C.prototype.lastIndexOf = function (searchString, position) { return null; };
-    C.prototype.localeCompare = function (that) { return null; };
-    C.prototype.match = function (regexp) { return null; };
-    C.prototype.replace = function (searchValue, replaceValue) { return null; };
-    C.prototype.search = function (regexp) { return null; };
-    C.prototype.slice = function (start, end) { return null; };
-    C.prototype.split = function (separator, limit) { return null; };
-    C.prototype.substring = function (start, end) { return null; };
-    C.prototype.toLowerCase = function () { return null; };
-    C.prototype.toLocaleLowerCase = function () { return null; };
-    C.prototype.toUpperCase = function () { return null; };
-    C.prototype.toLocaleUpperCase = function () { return null; };
-    C.prototype.trim = function () { return null; };
-    C.prototype.substr = function (from, length) { return null; };
-    C.prototype.valueOf = function () { return null; };
->>>>>>> 161d6463
-    return C;
-})();
-function f10(x) {
-}
-function f11(x) {
-}
-function f12(x) {
-}
-function f13(x) {
-}
-var E;
-(function (E) {
-    E[E["A"] = 0] = "A";
-})(E || (E = {}));
-function f14(x) {
-}
-function f15(x) {
-}
-function f16(x) {
-}
+function f16<T extends String, U extends T>(x: any) { }
+
+//// [stringLiteralTypeIsSubtypeOfString.js]
+// string literal types are subtypes of string, any
+function f1(x) {
+}
+function f2(x) {
+}
+function f3(x) {
+}
+function f4(x) {
+}
+function f5(x) {
+}
+function f6(x) {
+}
+function f7(x) {
+}
+function f8(x) {
+}
+function f9(x) {
+}
+var C = (function () {
+    function C() {
+    }
+    C.prototype.toString = function () {
+        return null;
+    };
+    C.prototype.charAt = function (pos) {
+        return null;
+    };
+    C.prototype.charCodeAt = function (index) {
+        return null;
+    };
+    C.prototype.concat = function () {
+        var strings = [];
+        for (var _i = 0; _i < arguments.length; _i++) {
+            strings[_i - 0] = arguments[_i];
+        }
+        return null;
+    };
+    C.prototype.indexOf = function (searchString, position) {
+        return null;
+    };
+    C.prototype.lastIndexOf = function (searchString, position) {
+        return null;
+    };
+    C.prototype.localeCompare = function (that) {
+        return null;
+    };
+    C.prototype.match = function (regexp) {
+        return null;
+    };
+    C.prototype.replace = function (searchValue, replaceValue) {
+        return null;
+    };
+    C.prototype.search = function (regexp) {
+        return null;
+    };
+    C.prototype.slice = function (start, end) {
+        return null;
+    };
+    C.prototype.split = function (separator, limit) {
+        return null;
+    };
+    C.prototype.substring = function (start, end) {
+        return null;
+    };
+    C.prototype.toLowerCase = function () {
+        return null;
+    };
+    C.prototype.toLocaleLowerCase = function () {
+        return null;
+    };
+    C.prototype.toUpperCase = function () {
+        return null;
+    };
+    C.prototype.toLocaleUpperCase = function () {
+        return null;
+    };
+    C.prototype.trim = function () {
+        return null;
+    };
+    C.prototype.substr = function (from, length) {
+        return null;
+    };
+    C.prototype.valueOf = function () {
+        return null;
+    };
+    return C;
+})();
+function f10(x) {
+}
+function f11(x) {
+}
+function f12(x) {
+}
+function f13(x) {
+}
+var E;
+(function (E) {
+    E[E["A"] = 0] = "A";
+})(E || (E = {}));
+function f14(x) {
+}
+function f15(x) {
+}
+function f16(x) {
+}