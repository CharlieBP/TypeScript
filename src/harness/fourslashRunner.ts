--- conflicted
+++ resolved
@@ -1,128 +1,113 @@
-///<reference path='fourslash.ts' />
-///<reference path='harness.ts'/>
-///<reference path='runnerbase.ts' />
+///<reference path='fourslash.ts' />
+///<reference path='harness.ts'/>
+///<reference path='runnerbase.ts' />
+
+const enum FourSlashTestType {
+    Native,
+    Shims,
+    Server
+}
+
+class FourSlashRunner extends RunnerBase {
+    protected basePath: string;
+    protected testSuiteName: string;
+
+    constructor(private testType: FourSlashTestType) {
+        super();
+        switch (testType) {
+            case FourSlashTestType.Native:
+                this.basePath = 'tests/cases/fourslash';
+                this.testSuiteName = 'fourslash';
+                break;
+            case FourSlashTestType.Shims:
+                this.basePath = 'tests/cases/fourslash/shims';
+                this.testSuiteName = 'fourslash-shims';
+                break;
+            case FourSlashTestType.Server:
+                this.basePath = 'tests/cases/fourslash/server';
+                this.testSuiteName = 'fourslash-server';
+                break;
+        }
+    }
+
+    public initializeTests() {
+        if (this.tests.length === 0) {
+            this.tests = this.enumerateFiles(this.basePath, /\.ts/i, { recursive: false });
+        }
+
+        describe(this.testSuiteName + ' tests', () => {
+            this.tests.forEach((fn: string) => {
+                 describe(fn, () => {
+                       fn = ts.normalizeSlashes(fn);
+                        var justName = fn.replace(/^.*[\\\/]/, '');
 
-const enum FourSlashTestType {
-    Native,
-    Shims,
-    Server
-}
-
-class FourSlashRunner extends RunnerBase {
-    protected basePath: string;
-    protected testSuiteName: string;
-
-    constructor(private testType: FourSlashTestType) {
-        super();
-        switch (testType) {
-            case FourSlashTestType.Native:
-                this.basePath = 'tests/cases/fourslash';
-                this.testSuiteName = 'fourslash';
-                break;
-            case FourSlashTestType.Shims:
-                this.basePath = 'tests/cases/fourslash/shims';
-                this.testSuiteName = 'fourslash-shims';
-                break;
-            case FourSlashTestType.Server:
-                this.basePath = 'tests/cases/fourslash/server';
-                this.testSuiteName = 'fourslash-server';
-                break;
-        }
-    }
-
-    public initializeTests() {
-        if (this.tests.length === 0) {
-            this.tests = this.enumerateFiles(this.basePath, /\.ts/i, { recursive: false });
-        }
-
-<<<<<<< HEAD
-        describe(this.testSuiteName + ' tests', () => {
-            this.tests.forEach((fn: string) => {
-                 describe(fn, () => {
-                       fn = ts.normalizeSlashes(fn);
-                        var justName = fn.replace(/^.*[\\\/]/, '');
-=======
-        this.tests.forEach((fn: string) => {
-            describe(fn, () => {
-                fn = ts.normalizeSlashes(fn);
-                var justName = fn.replace(/^.*[\\\/]/, '');
->>>>>>> babddd69
-
-                        // Convert to relative path
-                        var testIndex = fn.indexOf('tests/');
-                        if (testIndex >= 0) fn = fn.substr(testIndex);
-
-<<<<<<< HEAD
+                        // Convert to relative path
+                        var testIndex = fn.indexOf('tests/');
+                        if (testIndex >= 0) fn = fn.substr(testIndex);
+
                         if (justName && !justName.match(/fourslash\.ts$/i) && !justName.match(/\.d\.ts$/i)) {
-                            it(this.testSuiteName + ' test ' + justName + ' runs correctly',() => {
-                                FourSlash.runFourSlashTest(this.basePath, this.testType, fn);
-                        });
-                    }
-                });
-=======
-                if (justName && !justName.match(/fourslash\.ts$/i) && !justName.match(/\.d\.ts$/i)) {
-                    it(this.testSuiteName + ' test ' + justName + ' runs correctly', () => {
-                        FourSlash.runFourSlashTest(this.basePath, this.testType, fn);
-                    });
-                }
->>>>>>> babddd69
+                            it(this.testSuiteName + ' test ' + justName + ' runs correctly',() => {
+                                FourSlash.runFourSlashTest(this.basePath, this.testType, fn);
+                        });
+                    }
+                });
             });
-
-            describe('Generate Tao XML', () => {
-                var invalidReasons: any = {};
-                FourSlash.xmlData.forEach(xml => {
-                    if (xml.invalidReason !== null) {
-                        invalidReasons[xml.invalidReason] = (invalidReasons[xml.invalidReason] || 0) + 1;
-                    }
-                });
-                var invalidReport: { reason: string; count: number }[] = [];
-                for (var reason in invalidReasons) {
-                    if (invalidReasons.hasOwnProperty(reason)) {
-                        invalidReport.push({ reason: reason, count: invalidReasons[reason] });
-                    }
-                }
-                invalidReport.sort((lhs, rhs) => lhs.count > rhs.count ? -1 : lhs.count === rhs.count ? 0 : 1);
-
-                var lines: string[] = [];
-                lines.push('<!-- Blocked Test Report');
-                invalidReport.forEach((reasonAndCount) => {
-                    lines.push(reasonAndCount.count + ' tests blocked by ' + reasonAndCount.reason);
-                });
-                lines.push('-->');
-                lines.push('<TaoTest xmlns="http://microsoft.com/schemas/VSLanguages/TAO">');
-                lines.push('    <InitTest>');
-                lines.push('        <StartTarget />');
-                lines.push('    </InitTest>');
-                lines.push('    <ScenarioList>');
-                FourSlash.xmlData.forEach(xml => {
-                    if (xml.invalidReason !== null) {
-                        lines.push('<!-- Skipped ' + xml.originalName + ', reason: ' + xml.invalidReason + ' -->');
-                    } else {
-                        lines.push('        <Scenario Name="' + xml.originalName + '">');
-                        xml.actions.forEach(action => {
-                            lines.push('            ' + action);
-                        });
-                        lines.push('        </Scenario>');
-                    }
-                });
-                lines.push('    </ScenarioList>');
-                lines.push('    <CleanupScenario>');
-                lines.push('        <CloseAllDocuments />');
-                lines.push('        <CleanupCreatedFiles />');
-                lines.push('    </CleanupScenario>');
-                lines.push('    <CleanupTest>');
-                lines.push('        <CloseTarget />');
-                lines.push('    </CleanupTest>');
-                lines.push('</TaoTest>');
-                Harness.IO.writeFile('built/local/fourslash.xml', lines.join('\r\n'));
-            });
-        });
-    }
-}
-
-class GeneratedFourslashRunner extends FourSlashRunner {
-    constructor(testType: FourSlashTestType) {
-        super(testType);
-        this.basePath += '/generated/';
-    }
-}
+
+            describe('Generate Tao XML', () => {
+                var invalidReasons: any = {};
+                FourSlash.xmlData.forEach(xml => {
+                    if (xml.invalidReason !== null) {
+                        invalidReasons[xml.invalidReason] = (invalidReasons[xml.invalidReason] || 0) + 1;
+                    }
+                });
+                var invalidReport: { reason: string; count: number }[] = [];
+                for (var reason in invalidReasons) {
+                    if (invalidReasons.hasOwnProperty(reason)) {
+                        invalidReport.push({ reason: reason, count: invalidReasons[reason] });
+                    }
+                }
+                invalidReport.sort((lhs, rhs) => lhs.count > rhs.count ? -1 : lhs.count === rhs.count ? 0 : 1);
+
+                var lines: string[] = [];
+                lines.push('<!-- Blocked Test Report');
+                invalidReport.forEach((reasonAndCount) => {
+                    lines.push(reasonAndCount.count + ' tests blocked by ' + reasonAndCount.reason);
+                });
+                lines.push('-->');
+                lines.push('<TaoTest xmlns="http://microsoft.com/schemas/VSLanguages/TAO">');
+                lines.push('    <InitTest>');
+                lines.push('        <StartTarget />');
+                lines.push('    </InitTest>');
+                lines.push('    <ScenarioList>');
+                FourSlash.xmlData.forEach(xml => {
+                    if (xml.invalidReason !== null) {
+                        lines.push('<!-- Skipped ' + xml.originalName + ', reason: ' + xml.invalidReason + ' -->');
+                    } else {
+                        lines.push('        <Scenario Name="' + xml.originalName + '">');
+                        xml.actions.forEach(action => {
+                            lines.push('            ' + action);
+                        });
+                        lines.push('        </Scenario>');
+                    }
+                });
+                lines.push('    </ScenarioList>');
+                lines.push('    <CleanupScenario>');
+                lines.push('        <CloseAllDocuments />');
+                lines.push('        <CleanupCreatedFiles />');
+                lines.push('    </CleanupScenario>');
+                lines.push('    <CleanupTest>');
+                lines.push('        <CloseTarget />');
+                lines.push('    </CleanupTest>');
+                lines.push('</TaoTest>');
+                Harness.IO.writeFile('built/local/fourslash.xml', lines.join('\r\n'));
+            });
+        });
+    }
+}
+
+class GeneratedFourslashRunner extends FourSlashRunner {
+    constructor(testType: FourSlashTestType) {
+        super(testType);
+        this.basePath += '/generated/';
+    }
+}